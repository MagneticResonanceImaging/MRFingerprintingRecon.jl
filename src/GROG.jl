function scGROG(data::AbstractArray{Complex{T}}, trj) where {T}
    # self-calibrating radial GROG
    # doi: 10.1002/mrm.21565

    # data should be passed with dimensions Nr x Ns x Ncoil
    Nr = size(data,1) #number of readout points
    Ns = size(data, 2) # number of spokes across whole trajectory
    Ncoil = size(data, 3)
    Nd = size(trj[1],1) # number of dimensions
    @assert Nr > Ncoil "Ncoil < Nr, problem is ill posed"
    @assert Ns > Ncoil^2 "Number of spokes < Ncoil^2, problem is ill posed"

    # preallocations
    G = Array{Complex{T}}(undef, Nd, Ncoil, Ncoil) #matrix of GROG operators
    vθ = Array{Complex{T}}(undef, Ns, Ncoil, Ncoil)
    Gθ = [Array{Complex{T}}(undef, Ncoil, Ncoil) for _ = 1:Threads.nthreads()]

    # 1) Precompute n, m for the trajectory
    trjr = reshape(combinedimsview(trj), Nd, Nr, :)
    nm = dropdims(diff(trjr[:,1:2,:],dims=2),dims=2)' .* Nr #nyquist units

    # 2) For each spoke, solve Eq3 for Gθ and compute matrix log
    Threads.@threads for ip ∈ axes(data,2)
        @views Gθ[Threads.threadid()] .= transpose(data[1:end-1,ip,:] \ data[2:end,ip,:])
        @views vθ[ip,:,:] .= log(Gθ[Threads.threadid()]) # matrix log
    end

    # 3) Solve Eq8 Nc^2 times
    Threads.@threads for i ∈ CartesianIndices(@view G[1,:,:])
        @views G[:,i] .= nm \ vθ[:,i]
    end

    # 4) Use Eq9 to form Gx, Gy, Gz
    Threads.@threads for id ∈ axes(G,1)
        @views G[id,:,:] .= exp(G[id,:,:]) #matrix exponent
    end

    G = [G[id,:,:] for id=1:Nd]

    return G
end

function griddedBackProjection(data::AbstractArray{Complex{T}}, G, trj, U::Matrix{Complex{T}}, cmaps=(1,); density = false, verbose = false) where {T}
    # performs GROG gridding, returns backprojection and kernels
    # assumes data is passed with dimensions Nr x NCyc*Nt x Ncoil
    lG = [log(Gi) for Gi ∈ G]

    Nr = size(data, 1) # readout length
    Nt = length(trj) # number of time points
    @assert Nt == size(U, 1) "Mismatch between trajectory and basis"
    Ncoeff = size(U, 2)
    Nd = size(trj[1],1) # number of dimensions
    # img_shape = size(cmaps[1])
    img_shape = ntuple(_ -> Nr÷2, Nd)
    idx = CartesianIndices(img_shape)
    Ncoil = length(cmaps)
    grid = T.(range(-0.5,0.5, Nr÷2)) # cartesian k-space grid
    data = reshape(data, :, Nt, Ncoil) # make sure data has correct size before gridding

    # preallocations
    ig = [Array{Int16}(undef, Nd) for _ = 1:Threads.nthreads()]
    Gshift = [Array{Complex{T}}(undef, Ncoil, Ncoil) for _ = 1:Threads.nthreads()]
    data_temp = [Array{Complex{T}}(undef, Ncoil) for _ = 1:Threads.nthreads()]
    dataU = zeros(Complex{T}, img_shape..., Ncoil, Ncoeff)
    Λ = zeros(Complex{T}, Ncoeff, Ncoeff, img_shape...)
    if density
        D = zeros(Int16, img_shape..., Nt)
    end

    # gridding backprojection & kernel calculation
    t = @elapsed begin
        Threads.@threads for it ∈ axes(data,2) # iterate over time dimension
            idt = Threads.threadid()
            for ir ∈ axes(data,1) # iterate over the whole trajectory
                Gshift[idt] .= 0
                for j = Nd:-1:1 # apply GROG kernels in reverse order for consistency with calibration
<<<<<<< HEAD
                    _, ig[idt][j] = findmin(abs.(grid .- trj[it][j,ir]))
                    shift[idt] = (grid[ig[idt][j]] - trj[it][j,ir]) * Nr #nyquist units
                    Gshift[idt] .= G[j]^shift[idt] # this seems to be more stable than combining with next line
                    data_temp[idt] .= Gshift[idt] * data_temp[idt]
=======
                    _, ig[idt][j] = findmin(abs.(trj[it][j,ir] .- grid))
                    Gshift[idt] .+= exp(((grid[ig[idt][j]] - trj[it][j,ir]) * Nr) .* lG[j]) # this seems to be more stable than combining with next line
>>>>>>> 20a2fa10
                end
                mul!(data_temp[idt], Gshift[idt], data[ir,it,:])

                # multiply by basis for backprojection
                for icoef ∈ axes(U,2)
                    dataU[ig[idt]...,:,icoef] .+= data_temp[idt] .* conj(U[it,icoef])
                end
                # add to kernel
                for ic ∈ CartesianIndices((Ncoeff, Ncoeff))
                    Λ[ic[1],ic[2],ig[idt]...] += conj.(U[it,ic[1]]) * U[it,ic[2]]
                end
                if density
                    D[ig[idt]...,it] += 1
                end
            end
        end
    end
    verbose && println("Gridding time: t = $t s"); flush(stdout)
    Λ .= ifftshift(Λ, 3:(3+length(img_shape)-1))

    # compute backprojection
    xbp = zeros(Complex{T}, img_shape..., Ncoeff)
    xbpci = [Array{Complex{T}}(undef, img_shape...) for _ = 1:Threads.nthreads()]
    Threads.@threads for icoef ∈ axes(U,2)
        idt = Threads.threadid()
        for icoil ∈ eachindex(cmaps)
            xbpci[idt] .= ifftshift(dataU[idx,icoil,icoef])
            ifft!(xbpci[idt])
            xbpci[idt] .= fftshift(xbpci[idt])
            xbp[idx,icoef] .+= conj.(cmaps[icoil]) .* xbpci[idt]
        end
    end

    if density
        return xbp, Λ, D
    else
        return xbp, Λ
    end
end<|MERGE_RESOLUTION|>--- conflicted
+++ resolved
@@ -74,15 +74,8 @@
             for ir ∈ axes(data,1) # iterate over the whole trajectory
                 Gshift[idt] .= 0
                 for j = Nd:-1:1 # apply GROG kernels in reverse order for consistency with calibration
-<<<<<<< HEAD
-                    _, ig[idt][j] = findmin(abs.(grid .- trj[it][j,ir]))
-                    shift[idt] = (grid[ig[idt][j]] - trj[it][j,ir]) * Nr #nyquist units
-                    Gshift[idt] .= G[j]^shift[idt] # this seems to be more stable than combining with next line
-                    data_temp[idt] .= Gshift[idt] * data_temp[idt]
-=======
                     _, ig[idt][j] = findmin(abs.(trj[it][j,ir] .- grid))
                     Gshift[idt] .+= exp(((grid[ig[idt][j]] - trj[it][j,ir]) * Nr) .* lG[j]) # this seems to be more stable than combining with next line
->>>>>>> 20a2fa10
                 end
                 mul!(data_temp[idt], Gshift[idt], data[ir,it,:])
 
